--- conflicted
+++ resolved
@@ -3,16 +3,11 @@
 - ~~prune some dataflow permutations via the work on derivatives~~
 - ~~create the dump of a mapping functionality within the new Arch class! => NEW FILE arch.py containing two classes, Arch and (maybe) Mapping (which shall also store top metrics: EDP and Wart, shall also have the factorsAtOne method)~~
 - in case of padding, ignore the MAC cost for padding values
-<<<<<<< HEAD
 - ~~decide whether to treat ComputeLevels as FanoutLevels or MemLevels in fanoutMaximization and optimizeDataflows!!!~~
 - could unify part of level constructors (like the constraints asserts)!
 - support for strides -> can only apply a stride to all but one of the dimensions in a sum of indices for an operand, the result is that each strided index for that operand will count as *stride itself when computing tile sizes and memory footprints, and the skip-read-in-indices-sum mechanic will apply not when innermost iterations are two, but when they are equal to the stride+1. Dimensions sizes themselves still correctly represents tensors, even when there is stride, BUT REMOVE FROM A DIMENSIONS'S PRIME FACTORS THE PRIME FACTORS OF THE STRIDE, because less iterations are needed when striding! Print the stride for each non-stride-1 dimension in printFactors, after the mapping! Add stride-dimensions among dimension names, then flag them as strides with a new class!
 - make the flat couplings into sets -> NO NEED, lists are fine as long as they are short
 - initialize Factors in levels with only the level dataflow's dimensions, and update Factors to return as if at 1 any missing dimension
-=======
-- decide whether to treat ComputeLevels as FanoutLevels or MemLevels in fanoutMaximization and optimizeDataflows!!!
-- could unify part of level constructors (like the constraints asserts)!
->>>>>>> c27c72c3
 
 
 ```python
