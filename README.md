--- conflicted
+++ resolved
@@ -18,11 +18,7 @@
 
 ## Setup
 
-<<<<<<< HEAD
-Requires **Python 3.9** or newer (Python 3.13 highly recommended).
-=======
 Requires [**Python 3.13 (with free-threading)**](https://docs.python.org/3/whatsnew/3.13.html#whatsnew313-free-threaded-cpython) or newer.
->>>>>>> c27c72c3
 
 To setup FactorFlow run:
 ```bash
