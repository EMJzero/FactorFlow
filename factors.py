from __future__ import annotations

from itertools import permutations
from functools import reduce
from math import prod

from utils import *

from typing import Optional, Union

"""
Coupling defines the relationship between the dimensions and the tensors
(operands) involved in a compute kernel. Tensors are 3: inputs, weights,
and outputs. The kernel iterates once entirely over each dimension, the
binding determins which operands are affected by such iterations. E.g.:

dims = ['x', 'y', 'z', ...]
# let the kernel be
for x in [0:12]:
  for y in [0:36]:
    for z in [0:16]:
      ...
        Out[<out_coupling>] += W[<w_coupling>] * In[<in_coupling>]

# where a coupling is expanded as
w_coupling = ['X', 'Y']
W[<w_coupling>] -> W[x][y]

Coupling lists directly indicate which dimensions index which tensor, the
order is irrelevant, but maintained for readability.
A round of nested lists is allowed in coupling. The outer list indicates
independently indicized operand dimensions, the inner one indicates
indices that affect the same operand dimension. E.g.:

w_coupling = ['X', ['Y', 'Z']]
# implies an indexing like
W[x][y + z]

NOTE: this resembles a "product of sums" notation.
NOTE: inner lists of one element are equivalent to the element by itself,
      for instance [['X'], ['Y', 'Z']] is the same as ['X', ['Y', 'Z']].
      For practical reasons, every coupling in Coupling is converted to
      the first of the two forms, strictly becoming a list of lists with,
      eventually, a single element.

Strides build on top of the nested list, whenever at least two indices sum
up to indicize an operand, each index can be given a coefficient, a stride,
which by default is 1. A stride is created by binding its name to a dimension:

w_stride = {'Y': 'Ystride', 'Z': 'Zstride'}
# continuing from above, imples an indexing like
W[x][ystride*y + zstride*z]

Constructor arguments:
- dims: list of dimensions used in (iterated in) the kernel
- in/w/out_coupling: list of dimensions indexing each operand
- in/w/out_strides: dictionary binding stride constant names to dimensions
"""
class Coupling:
    def __init__(self, dims : list[str], in_coupling : list[Union[str, list[str]]], w_coupling : list[Union[str, list[str]]], out_coupling : list[Union[str, list[str]]], in_strides : Optional[dict[str, str]] = None, w_strides : Optional[dict[str, str]] = None, out_strides : Optional[dict[str, str]] = None):
        assert all(dims.count(dim) == 1 for dim in dims), f"Invalid coupling: dims ({dims}) must not contain duplicates."
        assert is_two_levels_list(in_coupling) and is_two_levels_list(w_coupling) and is_two_levels_list(out_coupling), f"Invalid coupling: in_coupling ({in_coupling}), w_coupling ({w_coupling}), and out_coupling ({out_coupling}) must be one or two level lists, no more."
        
        self.dims : list[str] = dims
        # TODO: implement a more elegant solution by redefining __iter__ for a two levels list, alternatively, make these sets!
        # TODO: (verify this once more -> good old %flat_out_coupling in the search bar) looking at how these are used in levels.py, making them sets seems the best option! Keep the uniqueness assert before the conversion to sets tho, or directly (also) accept a set as argument!
        # => Nevermind, as long as lists are short, this is fine...
        self.flat_in_coupling : list[str] = flatten_two_levels_list(in_coupling)
        self.flat_w_coupling : list[str] = flatten_two_levels_list(w_coupling)
        self.flat_out_coupling : list[str] = flatten_two_levels_list(out_coupling)
        # uncoupled dims are permitted, if there is a reason to model the whole kernel running multiple times
        assert all(dim in dims for dim in self.flat_in_coupling), f"Invalid coupling: in_coupling ({in_coupling}) must be a subset of dims ({dims})."
        assert all(dim in dims for dim in self.flat_w_coupling), f"Invalid coupling: w_coupling ({w_coupling}) must be a subset of dims ({dims})."
        assert all(dim in dims for dim in self.flat_out_coupling), f"Invalid coupling: out_coupling ({out_coupling}) must be a subset of dims ({dims})."
        assert all(self.flat_in_coupling.count(dim) == 1 for dim in self.flat_in_coupling), f"Invalid coupling: in_coupling ({in_coupling}) must not use a dimension more than once, not even between sublists."
        assert all(self.flat_w_coupling.count(dim) == 1 for dim in self.flat_w_coupling), f"Invalid coupling: w_coupling ({w_coupling}) must not use a dimension more than once, not even between sublists."
        assert all(self.flat_out_coupling.count(dim) == 1 for dim in self.flat_out_coupling), f"Invalid coupling: out_coupling ({out_coupling}) must not use a dimension more than once, not even between sublists."
        
        self.in_coupling : list[list[str]] = list(map(lambda x : x if isinstance(x, list) else [x], in_coupling))
        self.w_coupling : list[list[str]] = list(map(lambda x : x if isinstance(x, list) else [x], w_coupling))
        self.out_coupling : list[list[str]] = list(map(lambda x : x if isinstance(x, list) else [x], out_coupling))
        
        self.in_strides : dict[str, str] = in_strides if in_strides else {}
        self.w_strides : dict[str, str] = w_strides if w_strides else {}
        self.out_strides : dict[str, str] = out_strides if out_strides else {}
        assert all(dim in self.dims for dim in self.in_strides.keys()), f"Invalid coupling: all keys assigned in in_strides {self.in_strides.keys()} must be dimensions of the coupling ({self.dims})."
        assert all(dim in self.dims for dim in self.w_strides.keys()), f"Invalid coupling: all keys assigned for w_strides {self.w_strides.keys()} must be dimensions of the coupling ({self.dims})."
        assert all(dim in self.dims for dim in self.out_strides.keys()), f"Invalid coupling: all keys assigned for out_strides {self.out_strides.keys()} must be dimensions of the coupling ({self.dims})."
        assert all(dim not in self.dims for dim in self.in_strides.values()), f"Invalid coupling: all values assigned in in_strides {self.in_strides.values()} must not be dimensions of the coupling ({self.dims})."
        assert all(dim not in self.dims for dim in self.w_strides.values()), f"Invalid coupling: all values assigned for w_strides {self.w_strides.values()} must not be dimensions of the coupling ({self.dims})."
        assert all(dim not in self.dims for dim in self.out_strides.values()), f"Invalid coupling: all values assigned for out_strides {self.out_strides.values()} must not be dimensions of the coupling ({self.dims})."
        assert all(any(dim in dim_sum for dim_sum in self.in_coupling if len(dim_sum) > 1) for dim in self.in_strides.keys()), f"Invalid coupling: all dimensions referenced in in_strides {self.in_strides.keys()} must be part of a sum of at least two indices on the input (thus pick among {list(reduce(lambda x, y : x+y, filter(lambda dim_sum : len(dim_sum) > 1, self.in_coupling), []))})"
        assert all(any(dim in dim_sum for dim_sum in self.w_coupling if len(dim_sum) > 1) for dim in self.w_strides.keys()), f"Invalid coupling: all dimensions referenced in w_strides {self.w_strides.keys()} must be part of a sum of at least two indices on the weight (thus pick among {list(reduce(lambda x, y : x+y, filter(lambda dim_sum : len(dim_sum) > 1, self.w_coupling), []))})"
        assert all(any(dim in dim_sum for dim_sum in self.out_coupling if len(dim_sum) > 1) for dim in self.out_strides.keys()), f"Invalid coupling: all dimensions referenced in out_strides {self.out_strides.keys()} must be part of a sum of at least two indices on the output (thus pick among {list(reduce(lambda x, y : x+y, filter(lambda dim_sum : len(dim_sum) > 1, self.out_coupling), []))})"
        
        if any(len(dim_sum) > 2 and any(dim in self.in_strides for dim in dim_sum) for dim_sum in self.in_coupling): print(f"WARNING: coupling {self} has strides applied to a sum of more than 2 indices on its input tensor ({filter(lambda dim_sum: len(dim_sum) > 2 and any(dim in self.in_strides for dim in dim_sum), self.in_coupling)}), as a result a less-efficient enumeration algorithm will be used to compute the distinct values originating by such strided sums instead of the exact expression for distinct values which is available only for strided sums of maximum 2 indices.")
        if any(len(dim_sum) > 2 and any(dim in self.w_strides for dim in dim_sum) for dim_sum in self.w_coupling): print(f"WARNING: coupling {self} has strides applied to a sum of more than 2 indices on its weights tensor ({filter(lambda dim_sum: len(dim_sum) > 2 and any(dim in self.w_strides for dim in dim_sum), self.w_coupling)}), as a result a less-efficient enumeration algorithm will be used to compute the distinct values originating by such strided sums instead of the exact expression for distinct values which is available only for strided sums of maximum 2 indices.")
        if any(len(dim_sum) > 2 and any(dim in self.out_strides for dim in dim_sum) for dim_sum in self.out_coupling): print(f"WARNING: coupling {self} has strides applied to a sum of more than 2 indices on its output tensor ({filter(lambda dim_sum: len(dim_sum) > 2 and any(dim in self.out_strides for dim in dim_sum), self.out_coupling)}), as a result a less-efficient enumeration algorithm will be used to compute the distinct values originating by such strided sums instead of the exact expression for distinct values which is available only for strided sums of maximum 2 indices.")

    """
    If True, the provided comp's is valid for the present coupling.
    This means that all required dimensions are specified.
    """
    def isCompatibleComp(self, comp: Shape) -> bool:
        return (all(dim in comp for dim in self.dims) and
                all(dim in comp for dim in self.in_strides.values()) and
                all(dim in comp for dim in self.w_strides.values()) and
                all(dim in comp for dim in self.out_strides.values()))
    
    """
    If True, the current and provided coupling are compatible with the same
    architectural constraints and mappings. However, 'coupling' does not
    necessarily model a subset of the kernels modeled by the current coupling.
    """
    def isCompatibleCoupling(self, coupling: Coupling) -> bool:
        return (all(dim in self.dims for dim in coupling.dims) and
                all(dim in self.flat_in_coupling for dim in coupling.flat_in_coupling) and
                all(dim in self.flat_w_coupling for dim in coupling.flat_w_coupling) and
                all(dim in self.flat_out_coupling for dim in coupling.flat_out_coupling) and
                all(dim in self.in_strides and self.in_strides[dim] == stride for dim, stride in coupling.in_strides.items()) and
                all(dim in self.w_strides and self.w_strides[dim] == stride for dim, stride in coupling.w_strides.items()) and
                all(dim in self.out_strides and self.out_strides[dim] == stride for dim, stride in coupling.out_strides.items()))
    
    """
    If True, the provided coupling is equivalent to the current one without some
    dimensions (that is the same as those being of size 1). Therefore, 'coupling'
    can model a subset of the kernels modeled by the current coupling.
    """
    def isSubcoupling(self, coupling : Coupling) -> bool:
        return (self.isCompatibleCoupling(coupling) and
                len(self.in_coupling) == len(coupling.in_coupling) and len(self.w_coupling) == len(coupling.w_coupling) and len(self.out_coupling) == len(coupling.out_coupling) and
                any(all(set(dim_sum) <= set(self_dim_sum) for dim_sum, self_dim_sum in zip(coupling.in_coupling, perm)) for perm in permutations(self.in_coupling, len(coupling.in_coupling))) and
                any(all(set(dim_sum) <= set(self_dim_sum) for dim_sum, self_dim_sum in zip(coupling.w_coupling, perm)) for perm in permutations(self.w_coupling, len(coupling.w_coupling))) and
                any(all(set(dim_sum) <= set(self_dim_sum) for dim_sum, self_dim_sum in zip(coupling.out_coupling, perm)) for perm in permutations(self.out_coupling, len(coupling.out_coupling))))
    
    """
    Returns the list of indices that sum up to indicize 'operand' of which 'dim'
    is a part of. The list must be at least of length 'min_lenght', otherwise
    None is returned.
    Valid operand names are: 'in', 'w', and 'out'.
    """
    def getDimSum(self, operand : str, dim : str, min_lenght : int = 1) -> Optional[list[str]]:
        if operand == 'in':
            return next((dim_sum for dim_sum in self.in_coupling if dim in dim_sum and len(dim_sum) >= min_lenght), None)
        elif operand == 'w':
            return next((dim_sum for dim_sum in self.w_coupling if dim in dim_sum and len(dim_sum) >= min_lenght), None)
        elif operand == 'out':
            return next((dim_sum for dim_sum in self.out_coupling if dim in dim_sum and len(dim_sum) >= min_lenght), None)
        else:
            raise Exception(f"Unrecognized operand ({operand}) in coupling.")
    
    """
    Returns the flat coupling list for the provided operand.
    Valid operand names are: 'in', 'w', and 'out'.
    """
    def flatCouplingByOperand(self, operand : str) -> list[str]:
        if operand == 'in':
            return self.flat_in_coupling
        elif operand == 'w':
            return self.flat_w_coupling
        elif operand == 'out':
            return self.flat_out_coupling
        else:
            raise Exception(f"Unrecognized operand ({operand}) in coupling.")
    
    """
    Returns a compact string representing the coupling.
    """
    def compactStr(self) -> str:
        def coup2str(coupling, strides):
            return '[' + ']['.join(map(lambda dim_sum : '+'.join(map(lambda dim : strides[dim] + '*' + dim if dim in strides else dim, dim_sum)) if len(dim_sum) > 1 else dim_sum[0], coupling)) + ']'
        return f"dims: {''.join(self.dims)}, in_coupling: {coup2str(self.in_coupling, self.in_strides)}, w_coupling: {coup2str(self.w_coupling, self.w_strides)}, out_coupling: {coup2str(self.out_coupling, self.out_strides)}"
    
    def __str__(self) -> str:
        return "{" + f"dims: {self.dims}, in_coupling: {self.in_coupling}, w_coupling: {self.w_coupling}, out_coupling: {self.out_coupling}, in_strides: {self.in_strides}, w_strides: {self.w_strides}, out_strides: {self.out_strides}" + "}"

"""
Shape of a kernel in the form Out = W x In.
Where 'x' is a MAC-based linear algebra operation.
In other words, this class models the size of the kernel's dimensions.
"""
class Shape(dict[str, int]):
    def __init__(self, *args, **kwargs):
        super().__init__(*args, **kwargs)

    def memFootprint(self, coupling : Coupling) -> int:
        return (prod(sum(self[dim] for dim in dim_sum) - len(dim_sum) + 1 for dim_sum in coupling.in_coupling) +
                prod(sum(self[dim] for dim in dim_sum) - len(dim_sum) + 1 for dim_sum in coupling.w_coupling) +
                prod(sum(self[dim] for dim in dim_sum) - len(dim_sum) + 1 for dim_sum in coupling.out_coupling))

    def FLOPs(self) -> int:
        return 2*prod(self.values())

    def fitToCoupling(self, coupling : Coupling):
        for dim in coupling.dims:
            if dim not in self:
                self[dim] = 1

<<<<<<< HEAD
    def __str__(self) -> str:
        return "{" + ", ".join(f"{k}: {v}" for k, v in self.items()) + "}"
=======
    def __setitem__(self, key, value):
        setattr(self, key, value)

    def clear(self):
        self.M = 1
        self.K = 1
        self.N = 1

    def __str__(self):
        return f"{{M: {self.M}, K: {self.K}, N: {self.N}}}"
>>>>>>> c27c72c3

"""
Factors constituting the number of iterations unfolding over all
dimensions of any level of the architecture.

All dimensions are represented by the outer dictionary, which
associates to every prime factor (key) the number of times it
occurs (value) over that dimension.

Constructor:
- if a list of dimensions is provided, the class is initialized
  with no factors assigned to each of them.
- if a dictionary is provided, that is the instance's initial content,
  and shall be in the form "{dim: {prime_factor: arity, ...}, ...}".
- if arbitrary arguments are provided, each of them becomes a dimension
  and its value shall be a prime_factor->arity dictionary as above.
"""
class Factors(dict[str, dict[int, int]]):
    def __init__(self, iterable : Union[list[str], dict[str, dict[int, int]]] = None, *args, **kwargs):
        if isinstance(iterable, list):
            super().__init__()
            for dim in iterable:
                self[dim] = {}
        elif isinstance(iterable, dict):
            super().__init__(iterable)
        else:
            super().__init__(*args, **kwargs)
        
        self._dim_products : dict[str, int] = {k: reduce(lambda tot, f_a : tot*(f_a[0]**f_a[1]), v.items(), 1) for k, v in self.items()}

    """
    Add "amount" instances of the provided factor to those of
    "dimension" in the current set of factors.
    """
    def addFactor(self, dimension : str, factor : int, amount : int) -> None:
        if factor in self[dimension]:
            self[dimension][factor] += amount
        else:
            self[dimension][factor] = amount
        self._dim_products[dimension] *= factor**amount

    """
    Remove "amount" instances of the provided factor from those of
    "dimension" in the current set of factors.
    Return False if the removal failed because the current factors do
    not have at least "amount" instances of "factor" along "dimension".
    """
    def removeFactor(self, dimension : str, factor : int, amount : int) -> bool:
        if factor not in self[dimension] or self[dimension][factor] < amount:
            return False
        self[dimension][factor] -= amount
        if self[dimension][factor] == 0:
            self[dimension].pop(factor)
        self._dim_products[dimension] //= factor**amount
        return True

    """
    Product of all prime factors along a dimension, equivalent
    to the actual number of iterations along said dimension.
    """
    def dimProduct(self, dimension : str) -> int:
        return self._dim_products[dimension]

    """Total number of iterations across all three dimensions."""
    def fullProduct(self) -> int:
        return prod(self._dim_products.values())

    """
    Recomputes the correct values for the dimProducts as of the current
    factors. Must be called any time factors are updated directly, without
    going through the addFactor and removeFactor methods.

    Pass dimensions as an array of dimensions to only reset indicated ones.
    """
    def resetDimProducts(self, dimensions : Optional[str] = None) -> None:
        dimensions = dimensions if dimensions else self._dim_products.keys()
        for dim in dimensions:
            res = 1
            for f, v in self[dim].items():
                res *= f**v
            self._dim_products[dim] = res

    """
    Checks whether "subset" has less or the same occurencies of prime
    factors along each dimension (independently) as this instance.
    False if "subset" has an additional factor or more occurrencies
    of one along any of the three dimensions.
    """
    def isSubset(self, subset : Factors) -> bool:
        for dim in subset.keys():
            for k, v in subset[dim].items():
                if k not in self[dim] or v > self[dim][k]:
                    return False
        return True

    """
    Give the tile sizes involved across iterations and, optionally,
    which operands are bypassed, returns the amount of memory required
    to store all tiles needed by all iterations.
    (It is assumed that a level always stores all data for the
    iterations unfolding over it)
    """
    def memFootprint(self, tile_sizes : Shape, coupling : Coupling, in_bp : bool = 1, w_bp : bool = 1, out_bp : bool = 1) -> int:
        return (prod(sum(tile_sizes[dim]*self._dim_products[dim] for dim in dim_sum) - len(dim_sum) + 1 for dim_sum in coupling.in_coupling)*in_bp +
                prod(sum(tile_sizes[dim]*self._dim_products[dim] for dim in dim_sum) - len(dim_sum) + 1 for dim_sum in coupling.w_coupling)*w_bp +
                prod(sum(tile_sizes[dim]*self._dim_products[dim] for dim in dim_sum) - len(dim_sum) + 1 for dim_sum in coupling.out_coupling)*out_bp)

    """
    Returns the factors present on the specified dimension as a list rather
    than as a dictionary. Factors multiplicity in the list reflects arity.
    """
    def toList(self, dimension : str) -> list[int]:
        return [k for k in self[dimension] for _ in range(self[dimension][k])]

    """
    Reset this "Factors" instance to no factors along any dimension.
    """
    def clear(self) -> None:
        for k in self.keys():
            self[k].clear()
            self._dim_products[k] = 1

    def __str__(self) -> str:
        return "{" + ", ".join(f"{k}: {v}" for k, v in self.items()) + "}"<|MERGE_RESOLUTION|>--- conflicted
+++ resolved
@@ -191,26 +191,17 @@
     def FLOPs(self) -> int:
         return 2*prod(self.values())
 
-    def fitToCoupling(self, coupling : Coupling):
+    def fitToCoupling(self, coupling : Coupling) -> None:
         for dim in coupling.dims:
             if dim not in self:
                 self[dim] = 1
 
-<<<<<<< HEAD
+    def clear(self) -> None:
+        for dim in self.keys():
+            self[dim] = 1
+
     def __str__(self) -> str:
         return "{" + ", ".join(f"{k}: {v}" for k, v in self.items()) + "}"
-=======
-    def __setitem__(self, key, value):
-        setattr(self, key, value)
-
-    def clear(self):
-        self.M = 1
-        self.K = 1
-        self.N = 1
-
-    def __str__(self):
-        return f"{{M: {self.M}, K: {self.K}, N: {self.N}}}"
->>>>>>> c27c72c3
 
 """
 Factors constituting the number of iterations unfolding over all
