--- conflicted
+++ resolved
@@ -53,10 +53,5 @@
         mesh = 2,
         compute_energy = 0.28, # per compute (pJ)
         cycles = 1,
-<<<<<<< HEAD
         factors_constraints = {}
-    )], coupling=gemm_coupling, name="Example Architecture")
-=======
-        factors_constraints = {'N': 1}
-    )], name="Example Architecture")
->>>>>>> c27c72c3
+    )], coupling=gemm_coupling, name="Example Architecture")