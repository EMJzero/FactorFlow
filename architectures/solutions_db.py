from architectures.architectures import WS, OS, IS
from computations import gemm_coupling, conv_coupling, conv_coupling_with_stride
from levels import *
from arch import *


# >>> GEMMINI <<<
# > WS version  <

# SOLUTION GIVEN BY TIMELOOP:
# Comp: bert large KQV
arch_gemmini_timeloop = Arch([
    MemLevel(
        name = "DRAM",
        dataflow_constraints = ['N', 'K', 'M'],
        size = 2**64-1, # number of entries
        value_access_energy = 64.00, # per operand (pJ)
        bandwidth = 8, # operands per cycle (shared)
        factors_constraints = {'M': 64, 'K': 2, 'N': 16},
        bypasses = []
    ),
    MemLevel(
        name = "Scratchpad",
        dataflow_constraints = WS,
        size = 512*(2**10), # number of entries
        value_access_energy = 3.47, # per operand (pJ)
        bandwidth = 32, # operands per cycle (shared)
        factors_constraints = {'M': 1, 'K': 8, 'N': 1},
        bypasses = ['out']
    ),
    FanoutLevel(
        name = "SARows",
        dim = WS[0],
        mesh = 16,
        factors_constraints = {'M': 16}
    ),
    MemLevel(
        name = "Accumulator",
        dataflow_constraints = WS,
        size = (256//4)*(2**10)//16, # number of entries (PER ONE INSTANCE!!) (remeber to account for operand size)
        value_access_energy = 4.01, # per operand (pJ)
        bandwidth = 8, # operands per cycle (shared)
        factors_constraints = {'M': 3, 'K': 4, 'N': 16}, # the systolic array does a 16x16 matmul in this case
        bypasses = ['in', 'w']
    ),
    FanoutLevel(
        name = "SACols",
        dim = WS[1],
        mesh = 16,
        factors_constraints = {'K': 16}
    ),
    MemLevel(
        name = "Register",
        dataflow_constraints = WS,
        size = 1, # number of entries
        value_access_energy = 0.01, # per operand (pJ)
        bandwidth = 2, # operands per cycle (shared) -> 2 is a classic register which can be read & written in the same cc
        factors_constraints = {'M': 1, 'K': 1, 'N': 16},
        bypasses = ['in', 'out']
    ),
    ComputeLevel(
        name = "Compute",
        dim= WS[2],
        mesh = 1,
        compute_energy = 0.28, # per compute (pJ)
        cycles = 1,
        factors_constraints = {'N': 1}
<<<<<<< HEAD
    )], coupling=gemm_coupling)
=======
    )])
>>>>>>> c27c72c3

# SOLUTION GIVEN BY FF:
# Comp: bert large KQV
arch_gemmini_factorflow_1 = Arch([
    MemLevel(
        name = "DRAM",
        dataflow_constraints = ['N', 'K', 'M'],
        size = 2**64-1, # number of entries
        value_access_energy = 512.00, # per operand (pJ)
        bandwidth = 8, # operands per cycle (shared)
        factors_constraints = {'M': 6, 'K': 2, 'N': 8},
        bypasses = []
    ),
    MemLevel(
        name = "Scratchpad",
        dataflow_constraints = WS,
        size = 512*(2**10), # number of entries
        value_access_energy = 57.04, # per operand (pJ)
        bandwidth = 32, # operands per cycle (shared)
        factors_constraints = {'M':32, 'K': 1, 'N': 32},
        bypasses = ['out']
    ),
    FanoutLevel(
        name = "SARows",
        dim = WS[0],
        mesh = 16,
        factors_constraints = {'M': 16}
    ),
    MemLevel(
        name = "Accumulator",
        dataflow_constraints = WS,
        size = (256//4)*(2**10)//16, # number of entries (PER ONE INSTANCE!!) (remeber to account for operand size)
        value_access_energy = 4.54, # per operand (pJ)
        bandwidth = 8, # operands per cycle (shared)
        factors_constraints = {'M': 1, 'K': 32, 'N': 1}, # the systolic array does a 16x16 matmul in this case
        bypasses = ['in', 'w']
    ),
    FanoutLevel(
        name = "SACols",
        dim = WS[1],
        mesh = 16,
        factors_constraints = {'K': 16}
    ),
    MemLevel(
        name = "Register",
        dataflow_constraints = WS,
        size = 1, # number of entries
        value_access_energy = 0.01, # per operand (pJ)
        bandwidth = 2, # operands per cycle (shared) -> 2 is a classic register which can be read & written in the same cc
        factors_constraints = {'M': 1, 'K': 1, 'N': 16},
        bypasses = ['in', 'out']
    ),
    ComputeLevel(
        name = "Compute",
        dim= WS[2],
        mesh = 1,
        compute_energy = 0.28, # per compute (pJ)
        cycles = 1,
        factors_constraints = {'N': 1}
<<<<<<< HEAD
    )], coupling=gemm_coupling)
=======
    )])
>>>>>>> c27c72c3

# SOLUTION GIVEN BY FF:
# Comp: bert large KQV
arch_gemmini_factorflow_2 = Arch([
    MemLevel(
        name = "DRAM",
        dataflow_constraints = ['N', 'K', 'M'],
        size = 2**64-1, # number of entries
        value_access_energy = 512.00, # per operand (pJ)
        bandwidth = 8, # operands per cycle (shared)
        factors_constraints = {'M': 6, 'K': 16, 'N': 1},
        bypasses = []
    ),
    MemLevel(
        name = "Scratchpad",
        dataflow_constraints = WS,
        size = 512*(2**10), # number of entries
        value_access_energy = 57.04, # per operand (pJ)
        bandwidth = 32, # operands per cycle (shared)
        factors_constraints = {'M':32, 'K': 4, 'N': 1},
        bypasses = ['out']
    ),
    FanoutLevel(
        name = "SARows",
        dim = WS[0],
        mesh = 16,
        factors_constraints = {'M': 16}
    ),
    MemLevel(
        name = "Accumulator",
        dataflow_constraints = WS,
        size = (256//4)*(2**10)//16, # number of entries (PER ONE INSTANCE!!) (remeber to account for operand size)
        value_access_energy = 4.54, # per operand (pJ)
        bandwidth = 8, # operands per cycle (shared)
        factors_constraints = {'M': 1, 'K': 1, 'N': 256}, # the systolic array does a 16x16 matmul in this case
        bypasses = ['in', 'w']
    ),
    FanoutLevel(
        name = "SACols",
        dim = WS[1],
        mesh = 16,
        factors_constraints = {'K': 16}
    ),
    MemLevel(
        name = "Register",
        dataflow_constraints = WS,
        size = 1, # number of entries
        value_access_energy = 0.01, # per operand (pJ)
        bandwidth = 2, # operands per cycle (shared) -> 2 is a classic register which can be read & written in the same cc
        factors_constraints = {'M': 1, 'K': 1, 'N': 16},
        bypasses = ['in', 'out']
    ),
    ComputeLevel(
        name = "Compute",
        dim= WS[2],
        mesh = 1,
        compute_energy = 0.28, # per compute (pJ)
        cycles = 1,
        factors_constraints = {'N': 1}
<<<<<<< HEAD
    )], coupling=gemm_coupling)

# SOLUTION GIVEN BY TIMELOOP:
# Comp: VGG16 L3+
arch_gemmini_conv_timeloop_1 = Arch([
    MemLevel(
        name = "DRAM",
        dataflow_constraints = ['P', 'M', 'R', 'C', 'S', 'Q'],
        size = 2**64-1, # number of entries
        value_access_energy = 64.00, # per operand/scalar access (pJ)
        bandwidth = 8, # operands per cycle (shared)
        factors_constraints = {'P': 7, 'M': 4, 'R': 3, 'C': 8, 'S': 3},
        bypasses = []
    ),
    MemLevel(
        name = "Scratchpad",
        dataflow_constraints = ['P', 'M', 'R', 'C', 'S', 'Q'],
        size = 512*(2**10), # number of entries
        value_access_energy = 3.47, # per operand (pJ)
        bandwidth = 32, # operands per cycle (shared)
        factors_constraints = {'S': 3},
        bypasses = ['out']
    ),
    FanoutLevel(
        name = "SARows",
        dim = 'M',
        mesh = 16,
        # pe_to_pe should be used, since Gemmini uses a systolic array, but Timeloop
        # does not have this feature, so for sake of comparison, it is turned off
        #pe_to_pe = True,
        factors_constraints = {'M': 16}
    ),
    MemLevel(
        name = "Accumulator",
        dataflow_constraints = ['R', 'M', 'Q', 'C', 'S', 'P'],
        size = (256//4)*(2**10)//16, # number of entries (PER ONE INSTANCE!!) (remember to account for operand size)
        value_access_energy = 4.01, # per operand (pJ)
        bandwidth = 8, # operands per cycle (shared)
        factors_constraints = {'R': 3, 'M': 2, 'Q': 2},
        bypasses = ['in', 'w']
    ),
    FanoutLevel(
        name = "SACols",
        dim = 'C',
        mesh = 16,
        # pe_to_pe should be used, since Gemmini uses a systolic array, but Timeloop
        # does not have this feature, so for sake of comparison, it is turned off
        #pe_to_pe = True,
        factors_constraints = {'C': 16}
    ),
    MemLevel(
        name = "Register",
        dataflow_constraints = ['M', 'Q', 'C', 'R', 'S', 'P'],
        size = 1, # number of entries
        value_access_energy = 0.01, # per operand (pJ)
        bandwidth = 2, # operands per cycle (shared)
        factors_constraints = {'Q': 56, 'P': 16},
        bypasses = ['in', 'out']
    ),
    ComputeLevel(
        name = "Compute",
        mesh = 1,
        compute_energy = 0.28, # per compute (pJ)
        cycles = 1,
    )], coupling=conv_coupling)
=======
    )])
>>>>>>> c27c72c3


# >>> EYERISS <<<

# SOLUTION GIVEN BY TIMELOOP:
# Comp: bert large KQV
arch_eyeriss_timeloop = Arch([
    MemLevel(
        name = "DRAM",
        dataflow_constraints = ['N', 'M', 'K'],
        size = 2**64-1, # number of entries
        value_access_energy = 64.00, # per operand/scalar access (pJ)
        bandwidth = 8, # operands per cycle (shared)
        factors_constraints = {'M': 16, 'K': 64, 'N': 16},
        bypasses = []
    ),
    MemLevel(
        name = "GlobalBuffer",
        dataflow_constraints = WS,
        size = 16384*8, # number of entries
        value_access_energy = 2.02, # per operand (pJ)
        bandwidth = 32, # operands per cycle (shared)
        factors_constraints = {'M': 1, 'K': 1, 'N': 256},
        bypasses = ['w']
    ),
    FanoutLevel(
        name = "SACols",
        dim = 'M',
        mesh = 14,
        factors_constraints = {'M': 8}
    ),
    FanoutLevel(
        name = "SARows",
        dim = 'M', # one of M or K
        mesh = 12,
        factors_constraints = {'M': 12}
    ),
    MemLevel(
        name = "InRegister",
        dataflow_constraints = WS,
        size = 12*2, # number of entries
        value_access_energy = 0.69, # per operand (pJ)
        bandwidth = 4, # operands per cycle (shared)
        factors_constraints = {'M': 1, 'K': 1, 'N': 1},
        bypasses = ['w', 'out']
    ),
    MemLevel(
        name = "WRegister",
        dataflow_constraints = WS,
        size = 192*2, # number of entries
        value_access_energy = 1.97, # per operand (pJ)
        bandwidth = 4, # operands per cycle (shared)
        factors_constraints = {'M': 1, 'K': 16, 'N': 1},
        bypasses = ['in', 'out']
    ),
    MemLevel(
        name = "OutRegister",
        dataflow_constraints = WS,
        size = 16*2, # number of entries
        value_access_energy = 1.34, # per operand (pJ)
        bandwidth = 4, # operands per cycle (shared)
        factors_constraints = {'M': 2, 'K': 1, 'N': 1},
        bypasses = ['in', 'w']
    ),
    ComputeLevel(
        name = "Compute",
        dim= WS[2],
        mesh = 1,
        compute_energy = 0.21, # per compute (pJ)
        cycles = 1,
        factors_constraints = {'N': 1}
<<<<<<< HEAD
    )], coupling=gemm_coupling)
=======
    )])
>>>>>>> c27c72c3

# SOLUTION GIVEN BY TIMELOOP EXHAUSTIVE:
# Comp: maestro BLAS 4
arch_eyeriss_timeloop_ex_1 = Arch([
    MemLevel(
        name = "DRAM",
        dataflow_constraints = ['N', 'M', 'K'],
        size = 2**64-1, # number of entries
        wordline_access_energy = 512.00, # per operand/scalar access (pJ)
        leakage_energy = 0, # per cycle (pJ)
        word_bits = 64,
        value_bits = 8,
        bandwidth = 8, # operands per cycle (shared)
        factors_constraints = {'M': 1, 'K': 8, 'N': 16},
        bypasses = []
    ),
    MemLevel(
        name = "GlobalBuffer",
        dataflow_constraints = WS,
        size = 16384*8, # number of entries
        wordline_access_energy = 18.18, # per operand/scalar access (pJ)
        leakage_energy = 0.0068, # per cycle (pJ)
        word_bits = 64,
        value_bits = 8,
        bandwidth = 32, # operands per cycle (shared)
        factors_constraints = {'M': 1, 'K': 1, 'N': 512},
        bypasses = ['w']
    ),
    FanoutLevel(
        name = "SACols",
        dim = 'M',
        mesh = 14,
        factors_constraints = {'M': 8}
    ),
    FanoutLevel(
        name = "SARows",
        dim = 'K', # one of M or K
        mesh = 12,
        factors_constraints = {'K': 8}
    ),
    MemLevel(
        name = "InRegister",
        dataflow_constraints = WS,
        size = 12*2, # number of entries
        wordline_access_energy = 1.44, # per operand/scalar access (pJ)
        leakage_energy = 0.0815/168, # per cycle (pJ)
        word_bits = 16,
        value_bits = 8,
        bandwidth = 4, # operands per cycle (shared)
        factors_constraints = {'M': 1, 'K': 1, 'N': 1},
        bypasses = ['w', 'out']
    ),
    MemLevel(
        name = "WRegister",
        dataflow_constraints = WS,
        size = 192*2, # number of entries
        wordline_access_energy = 3.94, # per operand/scalar access (pJ)
        leakage_energy = 0.244/168, # per cycle (pJ)
        word_bits = 16,
        value_bits = 8,
        bandwidth = 4, # operands per cycle (shared)
        factors_constraints = {'M': 1, 'K': 16, 'N': 1},
        bypasses = ['in', 'out']
    ),
    MemLevel(
        name = "OutRegister",
        dataflow_constraints = WS,
        size = 16*2, # number of entries
        wordline_access_energy = 1.44, # per operand/scalar access (pJ)
        leakage_energy = 0.0815/168, # per cycle (pJ)
        word_bits = 16,
        value_bits = 16,
        bandwidth = 4, # operands per cycle (shared)
        factors_constraints = {'M': 1, 'K': 1, 'N': 1},
        bypasses = ['in', 'w']
    ),
    ComputeLevel(
        name = "Compute",
        dim= WS[2],
        mesh = 1,
        compute_energy = 0.21, # per compute (pJ)
        cycles = 1,
        factors_constraints = {'N': 1}
<<<<<<< HEAD
    )], coupling=gemm_coupling)
=======
    )])
>>>>>>> c27c72c3

# SOLUTION GIVEN BY TIMELOOP EXHAUSTIVE:
# Comp: bert large KQV
arch_eyeriss_timeloop_ex_2 = Arch([
    MemLevel(
        name = "DRAM",
        dataflow_constraints = ['N', 'M', 'K'],
        size = 2**64-1, # number of entries
        wordline_access_energy = 512.00, # per operand/scalar access (pJ)
        leakage_energy = 0, # per cycle (pJ)
        word_bits = 64,
        value_bits = 8,
        bandwidth = 8, # operands per cycle (shared)
        factors_constraints = {'M': 8, 'K': 8, 'N': 16},
        bypasses = []
    ),
    MemLevel(
        name = "GlobalBuffer",
        dataflow_constraints = WS,
        size = 16384*8, # number of entries
        wordline_access_energy = 18.18, # per operand/scalar access (pJ)
        leakage_energy = 0.0068, # per cycle (pJ)
        word_bits = 64,
        value_bits = 8,
        bandwidth = 32, # operands per cycle (shared)
        factors_constraints = {'M': 2, 'K': 1, 'N': 256},
        bypasses = ['w']
    ),
    FanoutLevel(
        name = "SACols",
        dim = 'M',
        mesh = 14,
        factors_constraints = {'M': 12}
    ),
    FanoutLevel(
        name = "SARows",
        dim = 'K', # one of M or K
        mesh = 12,
        factors_constraints = {'K': 8}
    ),
    MemLevel(
        name = "InRegister",
        dataflow_constraints = WS,
        size = 12*2, # number of entries
        wordline_access_energy = 1.44, # per operand/scalar access (pJ)
        leakage_energy = 0.122/168, # per cycle (pJ)
        word_bits = 16,
        value_bits = 8,
        bandwidth = 4, # operands per cycle (shared)
        factors_constraints = {'M': 1, 'K': 1, 'N': 1},
        bypasses = ['w', 'out']
    ),
    MemLevel(
        name = "WRegister",
        dataflow_constraints = WS,
        size = 192*2, # number of entries
        wordline_access_energy = 3.94, # per operand/scalar access (pJ)
        leakage_energy = 0.366/168, # per cycle (pJ)
        word_bits = 16,
        value_bits = 8,
        bandwidth = 4, # operands per cycle (shared)
        factors_constraints = {'M': 1, 'K': 16, 'N': 1},
        bypasses = ['in', 'out']
    ),
    MemLevel(
        name = "OutRegister",
        dataflow_constraints = WS,
        size = 16*2, # number of entries
        wordline_access_energy = 1.44, # per operand/scalar access (pJ)
        leakage_energy = 0.122/168, # per cycle (pJ)
        word_bits = 16,
        value_bits = 16,
        bandwidth = 4, # operands per cycle (shared)
        factors_constraints = {'M': 16, 'K': 1, 'N': 1},
        bypasses = ['in', 'w']
    ),
    ComputeLevel(
        name = "Compute",
        dim= WS[2],
        mesh = 1,
        compute_energy = 0.21, # per compute (pJ)
        cycles = 1,
        factors_constraints = {'N': 1}
    )], coupling=gemm_coupling)

# SOLUTION GIVEN BY FF:
# Comp: bert large KQV
arch_eyeriss_factorflow_1 = Arch([
    MemLevel(
        name = "DRAM",
        dataflow_constraints = ['N', 'M', 'K'],
        size = 2**64-1, # number of entries
        value_access_energy = 64.00, # per operand/scalar access (pJ)
        bandwidth = 8, # operands per cycle (shared)
        factors_constraints = {'M': 8, 'K': 8, 'N': 16},
        bypasses = []
    ),
    MemLevel(
        name = "GlobalBuffer",
        dataflow_constraints = WS,
        size = 16384*8, # number of entries
        value_access_energy = 2.02, # per operand (pJ)
        bandwidth = 32, # operands per cycle (shared)
        factors_constraints = {'M': 1, 'K': 8, 'N': 256},
        bypasses = ['w']
    ),
    FanoutLevel(
        name = "SACols",
        dim = 'M',
        mesh = 14,
        factors_constraints = {'M': 8}
    ),
    FanoutLevel(
        name = "SARows",
        dim = 'M', # one of M or K
        mesh = 12,
        factors_constraints = {'M': 12}
    ),
    MemLevel(
        name = "InRegister",
        dataflow_constraints = WS,
        size = 12*2, # number of entries
        value_access_energy = 0.69, # per operand (pJ)
        bandwidth = 4, # operands per cycle (shared)
        factors_constraints = {'M': 1, 'K': 1, 'N': 1},
        bypasses = ['w', 'out']
    ),
    MemLevel(
        name = "WRegister",
        dataflow_constraints = WS,
        size = 192*2, # number of entries
        value_access_energy = 1.97, # per operand (pJ)
        bandwidth = 4, # operands per cycle (shared)
        factors_constraints = {'M': 1, 'K': 16, 'N': 1},
        bypasses = ['in', 'out']
    ),
    MemLevel(
        name = "OutRegister",
        dataflow_constraints = WS,
        size = 16*2, # number of entries
        value_access_energy = 1.34, # per operand (pJ)
        bandwidth = 4, # operands per cycle (shared)
        factors_constraints = {'M': 4, 'K': 1, 'N': 1},
        bypasses = ['in', 'w']
    ),
    ComputeLevel(
        name = "Compute",
        dim= WS[2],
        mesh = 1,
        compute_energy = 0.21, # per compute (pJ)
        cycles = 1,
        factors_constraints = {'N': 1}
<<<<<<< HEAD
    )], coupling=gemm_coupling)

# SOLUTION GIVEN BY TIMELOOP:
# Comp: VGG16 L5
arch_eyeriss_conv_timeloop_1 = Arch([
    MemLevel(
        name = "DRAM",
        dataflow_constraints = ['Q', 'P', 'M', 'C', 'R', 'S'],
        size = 2**64-1, # number of entries
        value_access_energy = 64.00, # per operand/scalar access (pJ)
        bandwidth = 8, # operands per cycle (shared)
        factors_constraints = {'Q': 4, 'P': 14, 'M': 8},
        multiple_reuses = False,
        bypasses = []
    ),
    MemLevel(
        name = "GlobalBuffer",
        dataflow_constraints = ['S', 'M', 'C', 'P', 'Q', 'R'],
        size = 16384*8, # number of entries
        value_access_energy = 2.02, # per operand (pJ)
        bandwidth = 32, # operands per cycle (shared)
        factors_constraints = {'S': 3, 'M': 2, 'C': 64, 'P': 4},
        bypasses = ['w']
    ),
    FanoutLevel(
        name = "SACols",
        mesh = 14,
        dims = ['Q', 'M'],
        factors_constraints = {'Q': 14}
    ),
    FanoutLevel(
        name = "SARows",
        mesh = 12,
        dims = ['S', 'C', 'M'],
        factors_constraints = {'M': 2, 'C': 4}
    ),
    MemLevel(
        name = "InRegister",
        dataflow_constraints = ['M', 'C', 'P', 'Q', 'R', 'S'],
        size = 12*2, # number of entries
        value_access_energy = 0.69, # per operand (pJ)
        bandwidth = 4, # operands per cycle (shared)
        factors_constraints = {'M': 1, 'C': 1, 'P': 1, 'Q': 1, 'R': 1, 'S': 1},
        bypasses = ['w', 'out']
    ),
    MemLevel(
        name = "WRegister",
        dataflow_constraints = ['M', 'P', 'Q', 'S', 'C', 'R'],
        size = 192*2, # number of entries
        value_access_energy = 1.97, # per operand (pJ)
        bandwidth = 4, # operands per cycle (shared)
        factors_constraints = {'M': 1, 'P': 1, 'Q': 1, 'S': 1, 'R': 3},
        bypasses = ['in', 'out']
    ),
    MemLevel(
        name = "OutRegister",
        dataflow_constraints = ['C', 'P', 'Q', 'R', 'S', 'M'],
        size = 16*2, # number of entries
        value_access_energy = 1.34, # per operand (pJ)
        bandwidth = 4, # operands per cycle (shared)
        factors_constraints = {'C': 1, 'P': 1, 'Q': 1, 'R': 1, 'S': 1, 'M': 8},
        bypasses = ['in', 'w']
    ),
    ComputeLevel(
        name = "Compute",
        mesh = 1,
        compute_energy = 0.21, # per compute (pJ)
        cycles = 1,
    )], coupling=conv_coupling)

# SOLUTION GIVEN BY TIMELOOP:
# Comp: VGG16 L5 (ver 2)
arch_eyeriss_conv_timeloop_2 = Arch([
    MemLevel(
        name = "DRAM",
        dataflow_constraints = ['C', 'Q', 'M', 'P', 'R', 'S'],
        size = 2**64-1, # number of entries
        value_access_energy = 64.00, # per operand/scalar access (pJ)
        bandwidth = 8, # operands per cycle (shared)
        factors_constraints = {'C': 4, 'Q': 4, 'P': 8, 'M': 16},
        bypasses = []
    ),
    MemLevel(
        name = "GlobalBuffer",
        dataflow_constraints = ['M', 'C', 'P', 'Q', 'R', 'S'],
        size = 16384*8, # number of entries
        value_access_energy = 2.02, # per operand (pJ)
        bandwidth = 32, # operands per cycle (shared)
        factors_constraints = {'M': 4, 'C': 4, 'P': 7},
        bypasses = ['w']
    ),
    FanoutLevel(
        name = "SACols",
        mesh = 14,
        dims = ['Q', 'M'],
        factors_constraints = {'Q': 14}
    ),
    FanoutLevel(
        name = "SARows",
        mesh = 12,
        dims = ['S', 'C', 'M'],
        factors_constraints = {'M': 2, 'C': 2, 'S': 3}
    ),
    MemLevel(
        name = "InRegister",
        dataflow_constraints = ['M', 'C', 'P', 'Q', 'R', 'S'],
        size = 12*2, # number of entries
        value_access_energy = 0.69, # per operand (pJ)
        bandwidth = 4, # operands per cycle (shared)
        factors_constraints = {'M': 1, 'C': 1, 'P': 1, 'Q': 1, 'R': 1, 'S': 1},
        bypasses = ['w', 'out']
    ),
    MemLevel(
        name = "WRegister",
        dataflow_constraints = ['M', 'P', 'Q', 'S', 'C', 'R'],
        size = 192*2, # number of entries
        value_access_energy = 1.97, # per operand (pJ)
        bandwidth = 4, # operands per cycle (shared)
        factors_constraints = {'M': 1, 'P': 1, 'Q': 1, 'S': 1, 'C': 8, 'R': 3},
        bypasses = ['in', 'out']
    ),
    MemLevel(
        name = "OutRegister",
        dataflow_constraints = ['C', 'P', 'Q', 'R', 'S', 'M'],
        size = 16*2, # number of entries
        value_access_energy = 1.34, # per operand (pJ)
        bandwidth = 4, # operands per cycle (shared)
        factors_constraints = {'C': 1, 'P': 1, 'Q': 1, 'R': 1, 'S': 1, 'M': 2},
        bypasses = ['in', 'w']
    ),
    ComputeLevel(
        name = "Compute",
        mesh = 1,
        compute_energy = 0.21, # per compute (pJ)
        cycles = 1,
    )], coupling=conv_coupling)

# SOLUTION GIVEN BY TIMELOOP:
# Comp: VGG16 L3+
arch_eyeriss_conv_timeloop_3 = Arch([
    MemLevel(
        name = "DRAM",
        dataflow_constraints = ['Q', 'C', 'M', 'P', 'R', 'S'],
        size = 2**64-1, # number of entries
        value_access_energy = 64.00, # per operand/scalar access (pJ)
        bandwidth = 8, # operands per cycle (shared)
        factors_constraints = {'Q': 7, 'C': 8, 'M': 16},
        bypasses = []
    ),
    MemLevel(
        name = "GlobalBuffer",
        dataflow_constraints = ['S', 'M', 'C', 'Q', 'P', 'R'],
        size = 16384*8, # number of entries
        value_access_energy = 2.02, # per operand (pJ)
        bandwidth = 32, # operands per cycle (shared)
        factors_constraints = {'S': 3, 'M': 2, 'C': 16, 'Q': 2, 'P': 112},
        bypasses = ['w']
    ),
    FanoutLevel(
        name = "SACols",
        mesh = 14,
        dims = ['Q', 'M'],
        factors_constraints = {'Q': 8}
    ),
    FanoutLevel(
        name = "SARows",
        mesh = 12,
        dims = ['S', 'C', 'M'],
        factors_constraints = {'M': 4, 'S': 3}
    ),
    MemLevel(
        name = "InRegister",
        dataflow_constraints = ['M', 'C', 'P', 'Q', 'R', 'S'],
        size = 12*2, # number of entries
        value_access_energy = 0.69, # per operand (pJ)
        bandwidth = 4, # operands per cycle (shared)
        factors_constraints = {'M': 1, 'C': 1, 'P': 1, 'Q': 1, 'R': 1, 'S': 1},
        bypasses = ['w', 'out']
    ),
    MemLevel(
        name = "WRegister",
        dataflow_constraints = ['M', 'P', 'Q', 'S', 'C', 'R'],
        size = 192*2, # number of entries
        value_access_energy = 1.97, # per operand (pJ)
        bandwidth = 4, # operands per cycle (shared)
        factors_constraints = {'M': 1, 'P': 1, 'Q': 1, 'S': 1, 'R': 9},
        bypasses = ['in', 'out']
    ),
    MemLevel(
        name = "OutRegister",
        dataflow_constraints = ['C', 'P', 'Q', 'R', 'S', 'M'],
        size = 16*2, # number of entries
        value_access_energy = 1.34, # per operand (pJ)
        bandwidth = 4, # operands per cycle (shared)
        factors_constraints = {'C': 1, 'P': 1, 'Q': 1, 'R': 1, 'S': 1, 'M': 1},
        bypasses = ['in', 'w']
    ),
    ComputeLevel(
        name = "Compute",
        mesh = 1,
        compute_energy = 0.21, # per compute (pJ)
        cycles = 1,
    )], coupling=conv_coupling)

# CUSTOM TEST FOR ADDITIONAL REUSE OPPORTUNITIES:
# Comp: VGG16 L3+
arch_eyeriss_conv_additional_reuse = Arch([
    MemLevel(
        name = "DRAM",
        dataflow_constraints = ['C', 'M', 'P', 'R', 'S', 'Q'],
        size = 2**64-1, # number of entries
        value_access_energy = 64.00, # per operand/scalar access (pJ)
        bandwidth = 8, # operands per cycle (shared)
        factors_constraints = {'C': 8, 'M': 16, 'Q': 7},
        multiple_reuses = True,
        bypasses = []
    ),
    MemLevel(
        name = "GlobalBuffer",
        dataflow_constraints = ['S', 'C', 'Q', 'P', 'M', 'R'],
        size = 16384*8, # number of entries
        value_access_energy = 2.02, # per operand (pJ)
        bandwidth = 32, # operands per cycle (shared)
        factors_constraints = {'S': 3, 'C': 16, 'Q': 2, 'P': 112, 'M': 2},
        multiple_reuses = True,
        bypasses = ['w']
    ),
    FanoutLevel(
        name = "SACols",
        mesh = 14,
        dims = ['Q', 'M'],
        factors_constraints = {'Q': 8},
        selective_multicast_support = True,
        selective_reduction_support = True
    ),
    FanoutLevel(
        name = "SARows",
        mesh = 12,
        dims = ['S', 'C', 'M'],
        factors_constraints = {'M': 4, 'S': 3},
        selective_multicast_support = True,
        selective_reduction_support = True
    ),
    MemLevel(
        name = "InRegister",
        dataflow_constraints = ['M', 'C', 'P', 'Q', 'R', 'S'],
        size = 12*2, # number of entries
        value_access_energy = 0.69, # per operand (pJ)
        bandwidth = 4, # operands per cycle (shared)
        factors_constraints = {'M': 1, 'C': 1, 'P': 1, 'Q': 1, 'R': 1, 'S': 1},
        bypasses = ['w', 'out']
    ),
    MemLevel(
        name = "WRegister",
        dataflow_constraints = ['M', 'P', 'Q', 'S', 'C', 'R'],
        size = 192*2, # number of entries
        value_access_energy = 1.97, # per operand (pJ)
        bandwidth = 4, # operands per cycle (shared)
        factors_constraints = {'M': 1, 'P': 1, 'Q': 1, 'S': 1, 'R': 9},
        bypasses = ['in', 'out']
    ),
    MemLevel(
        name = "OutRegister",
        dataflow_constraints = ['C', 'P', 'Q', 'R', 'S', 'M'],
        size = 16*2, # number of entries
        value_access_energy = 1.34, # per operand (pJ)
        bandwidth = 4, # operands per cycle (shared)
        factors_constraints = {'C': 1, 'P': 1, 'Q': 1, 'R': 1, 'S': 1, 'M': 1},
        bypasses = ['in', 'w']
    ),
    ComputeLevel(
        name = "Compute",
        mesh = 1,
        compute_energy = 0.21, # per compute (pJ)
        cycles = 1,
    )], coupling=conv_coupling)

# CUSTOM TEST FOR INPUT BYPASS:
# Comp: VGG16 L3+
arch_eyeriss_conv_input_bypass = Arch([
    MemLevel(
        name = "DRAM",
        dataflow_constraints = ['Q', 'M', 'C', 'R', 'S', 'P'],
        size = 2**64-1, # number of entries
        value_access_energy = 64.00, # per operand/scalar access (pJ)
        bandwidth = 8, # operands per cycle (shared)
        factors_constraints = {'C': 8, 'M': 16, 'Q': 7},
        multiple_reuses = False,
        bypasses = []
    ),
    MemLevel(
        name = "GlobalBuffer",
        dataflow_constraints = ['S', 'M', 'C', 'Q', 'P', 'R'],
        size = 16384*8, # number of entries
        value_access_energy = 2.02, # per operand (pJ)
        bandwidth = 32, # operands per cycle (shared)
        factors_constraints = {'S': 3, 'M': 2, 'C': 16, 'Q': 2, 'P': 112},
        multiple_reuses = False,
        bypasses = ['in']
    ),
    FanoutLevel(
        name = "SACols",
        mesh = 14,
        dims = ['Q', 'M'],
        factors_constraints = {'Q': 8},
    ),
    FanoutLevel(
        name = "SARows",
        mesh = 12,
        dims = ['S', 'C', 'M'],
        factors_constraints = {'M': 4, 'S': 3},
    ),
    MemLevel(
        name = "InRegister",
        dataflow_constraints = ['M', 'C', 'P', 'Q', 'R', 'S'],
        size = 12*2, # number of entries
        value_access_energy = 0.69, # per operand (pJ)
        bandwidth = 4, # operands per cycle (shared)
        factors_constraints = {'M': 1, 'C': 1, 'P': 1, 'Q': 1, 'R': 1, 'S': 1},
        bypasses = ['w', 'out']
    ),
    MemLevel(
        name = "WRegister",
        dataflow_constraints = ['M', 'P', 'Q', 'S', 'C', 'R'],
        size = 192*2, # number of entries
        value_access_energy = 1.97, # per operand (pJ)
        bandwidth = 4, # operands per cycle (shared)
        factors_constraints = {'M': 1, 'P': 1, 'Q': 1, 'S': 1, 'R': 9},
        bypasses = ['in', 'out']
    ),
    MemLevel(
        name = "OutRegister",
        dataflow_constraints = ['C', 'P', 'Q', 'R', 'S', 'M'],
        size = 16*2, # number of entries
        value_access_energy = 1.34, # per operand (pJ)
        bandwidth = 4, # operands per cycle (shared)
        factors_constraints = {'C': 1, 'P': 1, 'Q': 1, 'R': 1, 'S': 1, 'M': 1},
        bypasses = ['in', 'w']
    ),
    ComputeLevel(
        name = "Compute",
        mesh = 1,
        compute_energy = 0.21, # per compute (pJ)
        cycles = 1,
    )], coupling=conv_coupling)

# SOLUTION GIVEN BY TIMELOOP:
# Comp: ResNet18 L1+
arch_eyeriss_conv_timeloop_stride_1 = Arch([
    MemLevel(
        name = "DRAM",
        dataflow_constraints = ['Q', 'P', 'C', 'M', 'R', 'S'],
        size = 2**64-1, # number of entries
        value_access_energy = 64.00, # per operand/scalar access (pJ)
        bandwidth = 8, # operands per cycle (shared)
        factors_constraints = {'Q': 8, 'P': 2, 'C': 16},
        bypasses = []
    ),
    MemLevel(
        name = "GlobalBuffer",
        dataflow_constraints = ['M', 'C', 'P', 'Q', 'R', 'S'],
        size = 16384*8, # number of entries
        value_access_energy = 2.02, # per operand (pJ)
        bandwidth = 32, # operands per cycle (shared)
        factors_constraints = {'M': 16, 'C': 16, 'P': 28},
        bypasses = ['w']
    ),
    FanoutLevel(
        name = "SACols",
        mesh = 14,
        dims = ['Q', 'M'],
        factors_constraints = {'Q': 7, 'M': 2}
    ),
    FanoutLevel(
        name = "SARows",
        mesh = 12,
        dims = ['S', 'C', 'M'],
        factors_constraints = {'M': 4, 'S': 3}
    ),
    MemLevel(
        name = "InRegister",
        dataflow_constraints = ['M', 'C', 'P', 'Q', 'R', 'S'],
        size = 12*2, # number of entries
        value_access_energy = 0.69, # per operand (pJ)
        bandwidth = 4, # operands per cycle (shared)
        factors_constraints = {'M': 1, 'C': 1, 'P': 1, 'Q': 1, 'R': 1, 'S': 1},
        bypasses = ['w', 'out']
    ),
    MemLevel(
        name = "WRegister",
        dataflow_constraints = ['M', 'P', 'Q', 'S', 'C', 'R'],
        size = 192*2, # number of entries
        value_access_energy = 1.97, # per operand (pJ)
        bandwidth = 4, # operands per cycle (shared)
        factors_constraints = {'M': 1, 'P': 1, 'Q': 1, 'S': 1, 'C': 1, 'R': 3},
        bypasses = ['in', 'out']
    ),
    MemLevel(
        name = "OutRegister",
        dataflow_constraints = ['C', 'P', 'Q', 'R', 'S', 'M'],
        size = 16*2, # number of entries
        value_access_energy = 1.34, # per operand (pJ)
        bandwidth = 4, # operands per cycle (shared)
        factors_constraints = {'C': 1, 'P': 1, 'Q': 1, 'R': 1, 'S': 1, 'M': 2},
        bypasses = ['in', 'w']
    ),
    ComputeLevel(
        name = "Compute",
        mesh = 1,
        compute_energy = 0.21, # per compute (pJ)
        cycles = 1,
    )], coupling=conv_coupling_with_stride)

# SOLUTION GIVEN BY TIMELOOP:
# Comp: ResNet18 L3+
arch_eyeriss_conv_timeloop_stride_2 = Arch([
=======
    )])

# SOLUTION GIVEN BY FF:
# Comp: bert large KQV
arch_eyeriss_factorflow_1 = Arch([
>>>>>>> c27c72c3
    MemLevel(
        name = "DRAM",
        dataflow_constraints = ['Q', 'C', 'M', 'P', 'R', 'S'],
        size = 2**64-1, # number of entries
        value_access_energy = 64.00, # per operand/scalar access (pJ)
        bandwidth = 8, # operands per cycle (shared)
        factors_constraints = {'Q': 7, 'C': 16, 'M': 16},
        bypasses = []
    ),
    MemLevel(
        name = "GlobalBuffer",
        dataflow_constraints = ['S', 'M', 'C', 'Q', 'P', 'R'],
        size = 16384*8, # number of entries
        value_access_energy = 2.02, # per operand (pJ)
        bandwidth = 32, # operands per cycle (shared)
        factors_constraints = {'S': 3, 'M': 2, 'C': 4, 'Q': 2, 'P': 112},
        bypasses = ['w']
    ),
    FanoutLevel(
        name = "SACols",
        mesh = 14,
        dims = ['Q', 'M'],
        factors_constraints = {'Q': 8}
    ),
    FanoutLevel(
        name = "SARows",
        mesh = 12,
        dims = ['S', 'C', 'M'],
        factors_constraints = {'M': 4, 'S': 3}
    ),
    MemLevel(
        name = "InRegister",
        dataflow_constraints = ['M', 'C', 'P', 'Q', 'R', 'S'],
        size = 12*2, # number of entries
        value_access_energy = 0.69, # per operand (pJ)
        bandwidth = 4, # operands per cycle (shared)
        factors_constraints = {'M': 1, 'C': 1, 'P': 1, 'Q': 1, 'R': 1, 'S': 1},
        bypasses = ['w', 'out']
    ),
    MemLevel(
        name = "WRegister",
        dataflow_constraints = ['M', 'P', 'Q', 'S', 'R', 'C'],
        size = 192*2, # number of entries
        value_access_energy = 1.97, # per operand (pJ)
        bandwidth = 4, # operands per cycle (shared)
        factors_constraints = {'M': 1, 'P': 1, 'Q': 1, 'S': 1, 'R': 9, 'C': 2},
        bypasses = ['in', 'out']
    ),
    MemLevel(
        name = "OutRegister",
        dataflow_constraints = ['C', 'P', 'Q', 'R', 'S', 'M'],
        size = 16*2, # number of entries
        value_access_energy = 1.34, # per operand (pJ)
        bandwidth = 4, # operands per cycle (shared)
        factors_constraints = {'C': 1, 'P': 1, 'Q': 1, 'R': 1, 'S': 1, 'M': 1},
        bypasses = ['in', 'w']
    ),
    ComputeLevel(
        name = "Compute",
        mesh = 1,
        compute_energy = 0.21, # per compute (pJ)
        cycles = 1,
<<<<<<< HEAD
    )], coupling=conv_coupling_with_stride)
=======
        factors_constraints = {'N': 1}
    )])
>>>>>>> c27c72c3


# >>> SIMBA <<<

# SOLUTION GIVEN BY TIMELOOP:
# Comp: bert large KQV
arch_simba_timeloop = Arch([
    MemLevel(
        name = "DRAM",
        dataflow_constraints = ['N', 'M', 'K'],
        size = 2**64-1, # number of entries
        value_access_energy = 64.00, # per operand/scalar access (pJ)
        bandwidth = 8, # operands per cycle (shared)
        factors_constraints = {'M': 3, 'K': 1, 'N': 128},
        bypasses = []
    ),
    MemLevel(
        name = "GlobalBuffer",
        dataflow_constraints = ['K', 'M', 'N'], #WS,
        size = 65536, # number of entries
        value_access_energy = 1.85, # per operand (pJ)
        bandwidth = 2**10, # operands per cycle (shared)
        factors_constraints = {'M': 16, 'K': 16, 'N': 1},
        bypasses = ['w']
    ),
    FanoutLevel(
        name = "PEs",
        mesh = 16,
        dims = ['K', 'M'],
        factors_constraints = {'M': 2, 'K': 2}
    ),
    MemLevel(
        name = "PEInputBuffer",
        dataflow_constraints = WS,
        size = 65536, # number of entries
        value_access_energy = 30.26, # per operand (pJ)
        bandwidth = 2**10, # operands per cycle (shared)
        factors_constraints = {'M': 1, 'K': 2, 'N': 1},
        bypasses = ['w', 'out']
    ),
    FanoutLevel(
        name = "DistributionBuffers",
        mesh = 4,
        dims = ['M'],
        factors_constraints = {'M': 2}
    ),
    MemLevel(
        name = "PEWeightBuffer",
        dataflow_constraints = ['N', 'M', 'K'],
        size = 32768, # number of entries
        value_access_energy = 15.16, # per operand (pJ)
        bandwidth = 2**10, # operands per cycle (shared)
        factors_constraints = {'M': 16, 'K': 2, 'N': 8},
        bypasses = ['in', 'out']
    ),
    MemLevel(
        name = "PEAccuBuffer",
        dataflow_constraints = ['M', 'K', 'N'],
        size = 128, # number of entries
        value_access_energy = 3.93, # per operand (pJ)
        bandwidth = 2**10, # operands per cycle (shared)
        factors_constraints = {'M': 1, 'K': 2, 'N': 2},
        bypasses = ['in', 'w']
    ),
    FanoutLevel(
        name = "RegMac",
        mesh = 4,
        dims = ['K'],
        factors_constraints = {'K': 4}
    ),
    MemLevel(
        name = "PEWeightRegs",
        dataflow_constraints = WS,
        size = 1, # number of entries
        value_access_energy = 0.70, # per operand (pJ)
        bandwidth = 2**10, # operands per cycle (shared)
        factors_constraints = {'M': 1, 'K': 1, 'N': 2},
        bypasses = ['in', 'out']
    ),
    ComputeLevel(
        name = "Compute",
        dim= WS[2],
        mesh = 1,
        compute_energy = 0.32, # per compute (pJ)
        cycles = 1,
        factors_constraints = {'N': 1}
<<<<<<< HEAD
    )], coupling=gemm_coupling)
=======
    )])
>>>>>>> c27c72c3

# SOLUTION GIVEN BY FF:
# Comp: bert large KQV
arch_simba_factorflow_1 = Arch([
    MemLevel(
        name = "DRAM",
        dataflow_constraints = ['K', 'M', 'N'],
        size = 2**64-1, # number of entries
        value_access_energy = 64.00, # per operand/scalar access (pJ)
        bandwidth = 8, # operands per cycle (shared)
        factors_constraints = {'M': 2, 'K': 1, 'N': 256},
        bypasses = []
    ),
    MemLevel(
        name = "GlobalBuffer",
        dataflow_constraints = ['N', 'K', 'M'],
        size = 65536, # number of entries
        value_access_energy = 1.85, # per operand (pJ)
        bandwidth = 2**10, # operands per cycle (shared)
        factors_constraints = {'M': 1, 'K': 1, 'N': 1},
        bypasses = ['w']
    ),
    FanoutLevel(
        name = "PEs",
        mesh = 16,
        dims = ['K', 'M'],
        factors_constraints = {'M': 8, 'K': 2,}
    ),
    MemLevel(
        name = "PEInputBuffer",
        dataflow_constraints = ['N', 'K', 'M'],
        size = 65536, # number of entries
        value_access_energy = 30.26, # per operand (pJ)
        bandwidth = 2**10, # operands per cycle (shared)
        factors_constraints = {'M': 1, 'K': 1, 'N': 1},
        bypasses = ['w', 'out']
    ),
    FanoutLevel(
        name = "DistributionBuffers",
        mesh = 4,
        dims = ['M'],
        factors_constraints = {'M': 4}
    ),
    MemLevel(
        name = "PEWeightBuffer",
        dataflow_constraints = ['N', 'K', 'M'],
        size = 32768, # number of entries
        value_access_energy = 15.16, # per operand (pJ)
        bandwidth = 2**10, # operands per cycle (shared)
        factors_constraints = {'M': 6, 'K': 1, 'N': 1},
        bypasses = ['in', 'out']
    ),
    MemLevel(
        name = "PEAccuBuffer",
        dataflow_constraints = ['K', 'M', 'N'],
        size = 128, # number of entries
        value_access_energy = 3.93, # per operand (pJ)
        bandwidth = 2**10, # operands per cycle (shared)
        factors_constraints = {'M': 8, 'K': 128, 'N': 16},
        bypasses = ['in', 'w']
    ),
    FanoutLevel(
        name = "RegMac",
        mesh = 4,
        dims = ['K'],
        factors_constraints = {'K': 4}
    ),
    MemLevel(
        name = "PEWeightRegs",
        dataflow_constraints = ['K', 'N', 'M'],
        size = 1, # number of entries
        value_access_energy = 0.70, # per operand (pJ)
        bandwidth = 2**10, # operands per cycle (shared)
        factors_constraints = {'M': 1, 'K': 1, 'N': 1},
        bypasses = ['in', 'out']
    ),
    ComputeLevel(
        name = "Compute",
        dim= WS[2],
        mesh = 1,
        compute_energy = 0.32, # per compute (pJ)
        cycles = 1,
        factors_constraints = {'N': 1}
<<<<<<< HEAD
    )], coupling=gemm_coupling)

# SOLUTION GIVEN BY TIMELOOP:
# Comp: VGG16 L3+
arch_simba_conv_timeloop_1 = Arch([
    MemLevel(
        name = "DRAM",
        dataflow_constraints = ['S', 'M', 'Q', 'R', 'C', 'P'],
        size = 2**64-1, # number of entries
        value_access_energy = 64.00, # per operand/scalar access (pJ)
        bandwidth = 8, # operands per cycle (shared)
        factors_constraints = {'S': 3, 'M': 2, 'Q': 112},
        bypasses = []
    ),
    MemLevel(
        name = "GlobalBuffer",
        dataflow_constraints = ['S', 'M', 'Q', 'R', 'C', 'P'],
        size = 65536, # number of entries
        value_access_energy = 1.85, # per operand (pJ)
        bandwidth = 2**10, # operands per cycle (shared)
        factors_constraints = {'P': 2},
        bypasses = ['w']
    ),
    FanoutLevel(
        name = "PEs",
        mesh = 16,
        dims = ['M', 'C'],
        factors_constraints = {'M': 4, 'C': 4}
    ),
    MemLevel(
        name = "PEInputBuffer",
        dataflow_constraints = ['S', 'M', 'C', 'P', 'Q', 'R'],
        size = 65536, # number of entries
        value_access_energy = 30.26, # per operand (pJ)
        bandwidth = 2**10, # operands per cycle (shared)
        factors_constraints = {'S': 3, 'M': 8, 'C': 8, 'P': 8},
        bypasses = ['w', 'out']
    ),
    FanoutLevel(
        name = "DistributionBuffers",
        mesh = 4,
        dims = ['M'],
        factors_constraints = {'M': 2}
    ),
    MemLevel(
        name = "PEWeightBuffer",
        dataflow_constraints = ['S', 'M', 'C', 'P', 'Q', 'R'],
        size = 32768, # number of entries
        value_access_energy = 15.16, # per operand (pJ)
        bandwidth = 2**10, # operands per cycle (shared)
        factors_constraints = {'C': 2},
        bypasses = ['in', 'out']
    ),
    MemLevel(
        name = "PEAccuBuffer",
        dataflow_constraints = ['R', 'P', 'C', 'S', 'Q', 'M'],
        size = 128, # number of entries
        value_access_energy = 3.93, # per operand (pJ)
        bandwidth = 2**10, # operands per cycle (shared)
        factors_constraints = {'R': 9, 'P': 7},
        bypasses = ['in', 'w']
    ),
    FanoutLevel(
        name = "RegMac",
        mesh = 4,
        dims = ['C'],
        factors_constraints = {'C': 2}
    ),
    MemLevel(
        name = "PEWeightRegs",
        dataflow_constraints = ['R', 'P', 'C', 'S', 'Q', 'M'],
        size = 1, # number of entries (64 in TL)
        value_access_energy = 0.70, # per operand (pJ)
        bandwidth = 2**10, # operands per cycle (shared)
        factors_constraints = {},
        bypasses = ['in', 'out']
    ),
    ComputeLevel(
        name = "Compute",
        mesh = 1,
        compute_energy = 0.32, # per compute (pJ)
        cycles = 1,
    )], coupling=conv_coupling)

# SOLUTION GIVEN BY TIMELOOP:
# Comp: VGG16 L5
arch_simba_conv_timeloop_2 = Arch([
    MemLevel(
        name = "DRAM",
        dataflow_constraints = ['M', 'Q', 'C', 'R', 'S', 'P'],
        size = 2**64-1, # number of entries
        value_access_energy = 64.00, # per operand/scalar access (pJ)
        bandwidth = 8, # operands per cycle (shared)
        factors_constraints = {'M': 16, 'Q': 2, 'C': 32},
        bypasses = []
    ),
    MemLevel(
        name = "GlobalBuffer",
        dataflow_constraints = ['C', 'M', 'Q', 'R', 'S', 'P'],
        size = 65536, # number of entries
        value_access_energy = 1.85, # per operand (pJ)
        bandwidth = 2**10, # operands per cycle (shared)
        factors_constraints = {'C': 2},
        bypasses = ['w']
    ),
    FanoutLevel(
        name = "PEs",
        mesh = 16,
        dims = ['M', 'C'],
        factors_constraints = {'M': 8}
    ),
    MemLevel(
        name = "PEInputBuffer",
        dataflow_constraints = ['C', 'Q', 'P', 'S', 'M', 'R'],
        size = 65536, # number of entries
        value_access_energy = 30.26, # per operand (pJ)
        bandwidth = 2**10, # operands per cycle (shared)
        factors_constraints = {'C': 2, 'Q': 14, 'P': 2},
        bypasses = ['w', 'out']
    ),
    FanoutLevel(
        name = "DistributionBuffers",
        mesh = 4,
        dims = ['M'],
        factors_constraints = {'M': 2}
    ),
    MemLevel(
        name = "PEWeightBuffer",
        dataflow_constraints = ['Q', 'P', 'C', 'M', 'S', 'R'],
        size = 32768, # number of entries
        value_access_energy = 15.16, # per operand (pJ)
        bandwidth = 2**10, # operands per cycle (shared)
        factors_constraints = {'Q': 2, 'P': 4},
        bypasses = ['in', 'out']
    ),
    MemLevel(
        name = "PEAccuBuffer",
        dataflow_constraints = ['C', 'S', 'R', 'P', 'Q', 'M'],
        size = 128, # number of entries
        value_access_energy = 3.93, # per operand (pJ)
        bandwidth = 2**10, # operands per cycle (shared)
        factors_constraints = {'C': 2, 'S': 3, 'R': 3},
        bypasses = ['in', 'w']
    ),
    FanoutLevel(
        name = "RegMac",
        mesh = 4,
        dims = ['C'],
        factors_constraints = {'C': 1}
    ),
    MemLevel(
        name = "PEWeightRegs",
        dataflow_constraints = ['R', 'P', 'C', 'S', 'Q', 'M'],
        size = 1, # number of entries (64 in TL)
        value_access_energy = 0.70, # per operand (pJ)
        bandwidth = 2**10, # operands per cycle (shared)
        factors_constraints = {'P': 7},
        bypasses = ['in', 'out']
    ),
    ComputeLevel(
        name = "Compute",
        mesh = 1,
        compute_energy = 0.32, # per compute (pJ)
        cycles = 1,
    )], coupling=conv_coupling)

# SOLUTION GIVEN BY TIMELOOP:
# Comp: ResNet18 L3+
arch_simba_conv_timeloop_stride_1 = Arch([
    MemLevel(
        name = "DRAM",
        dataflow_constraints = ['Q', 'P', 'M', 'C', 'S', 'R'],
        size = 2**64-1, # number of entries
        value_access_energy = 64.00, # per operand/scalar access (pJ)
        bandwidth = 8, # operands per cycle (shared)
        factors_constraints = {'Q': 7, 'P': 8, 'M': 4, 'C': 8, 'S': 9},
        multiple_reuses = False,
        bypasses = []
    ),
    MemLevel(
        name = "GlobalBuffer",
        dataflow_constraints = ['C', 'M', 'Q', 'R', 'S', 'P'],
        size = 65536, # number of entries
        value_access_energy = 1.85, # per operand (pJ)
        bandwidth = 2**10, # operands per cycle (shared)
        factors_constraints = {'R': 3},
        multiple_reuses = False,
        bypasses = ['w']
    ),
    FanoutLevel(
        name = "PEs",
        mesh = 16,
        dims = ['M', 'C'],
        factors_constraints = {'M': 2, 'C': 2}
    ),
    MemLevel(
        name = "PEInputBuffer",
        dataflow_constraints = ['C', 'Q', 'P', 'S', 'M', 'R'],
        size = 65536, # number of entries
        value_access_energy = 30.26, # per operand (pJ)
        bandwidth = 2**10, # operands per cycle (shared)
        factors_constraints = {'C': 2},
        multiple_reuses = False,
        bypasses = ['w', 'out']
    ),
    FanoutLevel(
        name = "DistributionBuffers",
        mesh = 4,
        dims = ['M'],
        factors_constraints = {'M': 1}
    ),
    MemLevel(
        name = "PEWeightBuffer",
        dataflow_constraints = ['Q', 'P', 'M', 'C', 'S', 'R'],
        size = 32768, # number of entries
        value_access_energy = 15.16, # per operand (pJ)
        bandwidth = 2**10, # operands per cycle (shared)
        factors_constraints = {'Q': 2, 'P': 7, 'M': 8},
        multiple_reuses = False,
        bypasses = ['in', 'out']
    ),
    MemLevel(
        name = "PEAccuBuffer",
        dataflow_constraints = ['C', 'S', 'R', 'P', 'Q', 'M'],
        size = 128, # number of entries
        value_access_energy = 3.93, # per operand (pJ)
        bandwidth = 2**10, # operands per cycle (shared)
        factors_constraints = {'R': 3, 'M': 2},
        multiple_reuses = False,
        bypasses = ['in', 'w']
    ),
    FanoutLevel(
        name = "RegMac",
        mesh = 4,
        dims = ['C'],
        factors_constraints = {'C': 4}
    ),
    MemLevel(
        name = "PEWeightRegs",
        dataflow_constraints = ['Q', 'P', 'C', 'S', 'R', 'M'],
        size = 1, # number of entries (64 in TL)
        value_access_energy = 0.70, # per operand (pJ)
        bandwidth = 2**10, # operands per cycle (shared)
        factors_constraints = {'Q': 8, 'P': 2},
        multiple_reuses = False,
        bypasses = ['in', 'out']
    ),
    ComputeLevel(
        name = "Compute",
        mesh = 1,
        compute_energy = 0.32, # per compute (pJ)
        cycles = 1,
    )], coupling=conv_coupling_with_stride)
=======
    )])
>>>>>>> c27c72c3


# >>> TPU <<<

# SOLUTION GIVEN BY FF:
# Comp: bert large KQV
arch_tpu_factorflow_1 = Arch([
    MemLevel(
        name = "DRAM",
        dataflow_constraints = ['N', 'K', 'M'],
        size = 8*2**30, # number of entries
        value_access_energy = 560.00, # per operand/scalar access (pJ)
        bandwidth = 8, # operands per cycle (shared)
        factors_constraints = {'M': 1, 'K': 1, 'N': 1},
        bypasses = ['w']
    ),
    MemLevel(
        name = "WeightsDRAM",
        dataflow_constraints = ['N', 'K', 'M'],
        size = 8*2**30, # number of entries
        value_access_energy = 560.00, # per operand/scalar access (pJ)
        bandwidth = 8, # operands per cycle (shared)
        factors_constraints = {'M': 1, 'K': 1, 'N': 32},
        bypasses = ['in', 'out']
    ),
    MemLevel(
        name = "UnifiedBuffer",
        dataflow_constraints = ['N', 'K', 'M'],
        size = 24*(2**20), # number of entries
        value_access_energy = 2.69, # per operand (pJ)
        bandwidth = 32, # operands per cycle (shared)
        factors_constraints = {'M': 1, 'K': 1, 'N': 1},
        bypasses = ['w', 'out']
    ),
    MemLevel(
        name = "WeightsFIFO",
        dataflow_constraints = ['N', 'K', 'M'],
        size = 4*2**16, # number of entries
        value_access_energy = 2.12, # per operand/scalar access (pJ)
        bandwidth = 8, # operands per cycle (shared)
        factors_constraints = {'M': 1, 'K': 1, 'N': 1},
        bypasses = ['in', 'out']
    ),
    FanoutLevel(
        name = "SARows",
        dim = WS[0],
        mesh = 256,
        factors_constraints = {'M': 64}
    ),
    MemLevel(
        name = "Accumulator",
        dataflow_constraints = ['K', 'M', 'N'],
        size = 4096, # number of entries (PER ONE INSTANCE!!) (remeber to account for operand size)
        value_access_energy = 3.08, # per operand (pJ)
        bandwidth = 8, # operands per cycle (shared)
        multiple_buffering = 2,
        factors_constraints = {'M': 1, 'K': 16, 'N': 128},
        bypasses = ['in', 'w']
    ),
    FanoutLevel(
        name = "SACols",
        dim = WS[1],
        mesh = 256,
        factors_constraints = {'K': 256}
    ),
    MemLevel(
        name = "Register",
        dataflow_constraints = WS,
        size = 2, # number of entries
        value_access_energy = 0.01, # per operand (pJ)
        bandwidth = 2, # operands per cycle (shared)
        multiple_buffering = 2,
        factors_constraints = {'M': 1, 'K': 1, 'N': 1},
        bypasses = ['in', 'out']
    ),
    ComputeLevel(
        name = "Compute",
        dim= WS[2],
        mesh = 1,
        compute_energy = 0.15, # per compute (pJ)
        cycles = 1,
        factors_constraints = {'N': 1}
<<<<<<< HEAD
    )], coupling=gemm_coupling)
=======
    )])
>>>>>>> c27c72c3

# SOLUTION GIVEN BY TIMELOOP EXHAUSTIVE:
# Comp: maestro BLAS 6
arch_tpu_timeloop_ex = Arch([
    MemLevel(
        name = "DRAM",
        dataflow_constraints = ['N', 'K', 'M'],
        size = 8*2**30, # number of entries
        wordline_access_energy = 4480.00, # per operand/scalar access (pJ)
        leakage_energy = 0, # per cycle (pJ)
        word_bits = 64,
        value_bits = 8,
        bandwidth = 8, # operands per cycle (shared)
        factors_constraints = {'M': 1, 'K': 1, 'N': 1},
        bypasses = ['w']
    ),
    MemLevel(
        name = "WeightsDRAM",
        dataflow_constraints = ['N', 'K', 'M'],
        size = 8*2**30, # number of entries
        wordline_access_energy = 4480.00, # per operand/scalar access (pJ)
        leakage_energy = 0, # per cycle (pJ)
        word_bits = 64,
        value_bits = 8,
        bandwidth = 8, # operands per cycle (shared)
        factors_constraints = {'M': 1, 'K': 1, 'N': 1},
        bypasses = ['in', 'out']
    ),
    MemLevel(
        name = "UnifiedBuffer",
        dataflow_constraints = ['N', 'K', 'M'],
        size = 24*(2**20), # number of entries
        wordline_access_energy = 315.87, # per operand (pJ)
        leakage_energy = 2.31, # per cycle (pJ)
        word_bits = 128,
        value_bits = 8,
        bandwidth = 32, # operands per cycle (shared)
        factors_constraints = {'M': 1, 'K': 1, 'N': 1},
        bypasses = ['w', 'out']
    ),
    MemLevel(
        name = "WeightsFIFO",
        dataflow_constraints = ['N', 'K', 'M'],
        size = 4*2**16, # number of entries
        wordline_access_energy = 33.98, # per operand/scalar access (pJ)
        leakage_energy = 0.03, # per cycle (pJ)
        word_bits = 128,
        value_bits = 8,
        bandwidth = 8, # operands per cycle (shared)
        factors_constraints = {'M': 1, 'K': 1, 'N': 1},
        bypasses = ['in', 'out']
    ),
    FanoutLevel(
        name = "SARows",
        dim = WS[0],
        mesh = 256,
        factors_constraints = {'M': 256}
    ),
    MemLevel(
        name = "Accumulator",
        dataflow_constraints = ['K', 'M', 'N'],
        size = 4096, # number of entries (PER ONE INSTANCE!!) (remeber to account for operand size)
        wordline_access_energy = 3.54, # per operand (pJ)
        leakage_energy = 0.51/256, # per cycle (pJ)
        word_bits = 32,
        value_bits = 32,
        bandwidth = 8, # operands per cycle (shared)
        multiple_buffering = 2,
        factors_constraints = {'M': 2, 'K': 1, 'N': 1},
        bypasses = ['in', 'w']
    ),
    FanoutLevel(
        name = "SACols",
        dim = WS[1],
        mesh = 256,
        factors_constraints = {'K': 256}
    ),
    MemLevel(
        name = "Register",
        dataflow_constraints = WS,
        size = 2, # number of entries
        wordline_access_energy = 0.01, # per operand (pJ)
        leakage_energy = 0, # per cycle (pJ)
        word_bits = 8,
        value_bits = 8,
        bandwidth = 2, # operands per cycle (shared)
        multiple_buffering = 2,
        factors_constraints = {'M': 1, 'K': 1, 'N': 256},
        bypasses = ['in', 'out']
    ),
    ComputeLevel(
        name = "Compute",
        dim= WS[2],
        mesh = 1,
        compute_energy = 0.15, # per compute (pJ)
        cycles = 1,
        factors_constraints = {'N': 1}
<<<<<<< HEAD
    )], coupling=gemm_coupling)

# SOLUTION GIVEN BY TIMELOOP:
# Comp: VGG16 L3+
arch_tpu_conv_timeloop_1 = Arch([
    MemLevel(
        name = "DRAM",
        dataflow_constraints = ['Q', 'P', 'M', 'C', 'S', 'R'],
        size = 8*2**30, # number of entries
        value_access_energy = 560.00, # per operand/scalar access (pJ)
        bandwidth = 8, # operands per cycle (shared)
        factors_constraints = {},
        bypasses = ['w']
    ),
    MemLevel(
        name = "WeightsDRAM",
        dataflow_constraints = ['Q', 'P', 'M', 'C', 'S', 'R'],
        size = 8*2**30, # number of entries
        value_access_energy = 560.00, # per operand/scalar access (pJ)
        bandwidth = 8, # operands per cycle (shared)
        factors_constraints = {},
        bypasses = ['in', 'out']
    ),
    MemLevel(
        name = "UnifiedBuffer",
        dataflow_constraints = ['M', 'S', 'R', 'C', 'P', 'Q'],
        size = 24*(2**20), # number of entries
        value_access_energy = 19.66, # per operand (pJ)
        bandwidth = 32, # operands per cycle (shared)
        factors_constraints = {'R': 3},
        # The Unified Buffer also stores outputs after the activation is
        # performed. Not modeled as we are only interested in the conv.
        bypasses = ['w', 'out']
    ),
    MemLevel(
        name = "WeightsFIFO",
        dataflow_constraints = ['M', 'S', 'R', 'C', 'P', 'Q'],
        size = 4*2**16, # number of entries
        value_access_energy = 2.11, # per operand/scalar access (pJ)
        bandwidth = 8, # operands per cycle (shared)
        factors_constraints = {},
        bypasses = ['in', 'out']
    ),
    FanoutLevel(
        name = "SARows",
        dim = 'M',
        mesh = 256,
        # pe_to_pe should be used, since the TPU uses a systolic array, but Timeloop
        # does not have this feature, so for sake of comparison, it is turned off
        #pe_to_pe = True, 
        factors_constraints = {'M': 256}
    ),
    MemLevel(
        name = "Accumulator",
        dataflow_constraints = ['S', 'Q', 'R', 'C', 'P', 'M'],
        size = 4096, # number of entries (PER ONE INSTANCE!!) (remember to account for operand size)
        value_access_energy = 3.03, # per operand (pJ)
        bandwidth = 8, # operands per cycle (shared)
        multiple_buffering = 1,
        factors_constraints = {'S': 3, 'Q': 56},
        bypasses = ['in', 'w']
    ),
    FanoutLevel(
        name = "SACols",
        dim = 'C',
        mesh = 256,
        # pe_to_pe should be used, since the TPU uses a systolic array, but Timeloop
        # does not have this feature, so for sake of comparison, it is turned off
        #pe_to_pe = True, 
        factors_constraints = {'C': 256}
    ),
    MemLevel(
        name = "Register",
        dataflow_constraints = ['M', 'Q', 'C', 'R', 'S', 'P'],
        size = 2, # number of entries
        value_access_energy = 0.01, # per operand (pJ)
        bandwidth = 2, # operands per cycle (shared)
        multiple_buffering = 2,
        factors_constraints = {'P': 56},
        bypasses = ['in', 'out']
    ),
    ComputeLevel(
        name = "Compute",
        mesh = 1,
        compute_energy = 0.15, # per compute (pJ)
        cycles = 1,
    )], coupling=conv_coupling)
=======
    )])
>>>>>>> c27c72c3
<|MERGE_RESOLUTION|>--- conflicted
+++ resolved
@@ -1,6 +1,7 @@
 from architectures.architectures import WS, OS, IS
 from computations import gemm_coupling, conv_coupling, conv_coupling_with_stride
 from levels import *
+from arch import *
 from arch import *
 
 
@@ -65,11 +66,7 @@
         compute_energy = 0.28, # per compute (pJ)
         cycles = 1,
         factors_constraints = {'N': 1}
-<<<<<<< HEAD
     )], coupling=gemm_coupling)
-=======
-    )])
->>>>>>> c27c72c3
 
 # SOLUTION GIVEN BY FF:
 # Comp: bert large KQV
@@ -129,11 +126,7 @@
         compute_energy = 0.28, # per compute (pJ)
         cycles = 1,
         factors_constraints = {'N': 1}
-<<<<<<< HEAD
     )], coupling=gemm_coupling)
-=======
-    )])
->>>>>>> c27c72c3
 
 # SOLUTION GIVEN BY FF:
 # Comp: bert large KQV
@@ -193,7 +186,6 @@
         compute_energy = 0.28, # per compute (pJ)
         cycles = 1,
         factors_constraints = {'N': 1}
-<<<<<<< HEAD
     )], coupling=gemm_coupling)
 
 # SOLUTION GIVEN BY TIMELOOP:
@@ -259,9 +251,6 @@
         compute_energy = 0.28, # per compute (pJ)
         cycles = 1,
     )], coupling=conv_coupling)
-=======
-    )])
->>>>>>> c27c72c3
 
 
 # >>> EYERISS <<<
@@ -333,11 +322,7 @@
         compute_energy = 0.21, # per compute (pJ)
         cycles = 1,
         factors_constraints = {'N': 1}
-<<<<<<< HEAD
     )], coupling=gemm_coupling)
-=======
-    )])
->>>>>>> c27c72c3
 
 # SOLUTION GIVEN BY TIMELOOP EXHAUSTIVE:
 # Comp: maestro BLAS 4
@@ -421,11 +406,7 @@
         compute_energy = 0.21, # per compute (pJ)
         cycles = 1,
         factors_constraints = {'N': 1}
-<<<<<<< HEAD
     )], coupling=gemm_coupling)
-=======
-    )])
->>>>>>> c27c72c3
 
 # SOLUTION GIVEN BY TIMELOOP EXHAUSTIVE:
 # Comp: bert large KQV
@@ -578,7 +559,6 @@
         compute_energy = 0.21, # per compute (pJ)
         cycles = 1,
         factors_constraints = {'N': 1}
-<<<<<<< HEAD
     )], coupling=gemm_coupling)
 
 # SOLUTION GIVEN BY TIMELOOP:
@@ -995,13 +975,6 @@
 # SOLUTION GIVEN BY TIMELOOP:
 # Comp: ResNet18 L3+
 arch_eyeriss_conv_timeloop_stride_2 = Arch([
-=======
-    )])
-
-# SOLUTION GIVEN BY FF:
-# Comp: bert large KQV
-arch_eyeriss_factorflow_1 = Arch([
->>>>>>> c27c72c3
     MemLevel(
         name = "DRAM",
         dataflow_constraints = ['Q', 'C', 'M', 'P', 'R', 'S'],
@@ -1064,12 +1037,7 @@
         mesh = 1,
         compute_energy = 0.21, # per compute (pJ)
         cycles = 1,
-<<<<<<< HEAD
     )], coupling=conv_coupling_with_stride)
-=======
-        factors_constraints = {'N': 1}
-    )])
->>>>>>> c27c72c3
 
 
 # >>> SIMBA <<<
@@ -1156,11 +1124,7 @@
         compute_energy = 0.32, # per compute (pJ)
         cycles = 1,
         factors_constraints = {'N': 1}
-<<<<<<< HEAD
     )], coupling=gemm_coupling)
-=======
-    )])
->>>>>>> c27c72c3
 
 # SOLUTION GIVEN BY FF:
 # Comp: bert large KQV
@@ -1244,7 +1208,6 @@
         compute_energy = 0.32, # per compute (pJ)
         cycles = 1,
         factors_constraints = {'N': 1}
-<<<<<<< HEAD
     )], coupling=gemm_coupling)
 
 # SOLUTION GIVEN BY TIMELOOP:
@@ -1498,9 +1461,6 @@
         compute_energy = 0.32, # per compute (pJ)
         cycles = 1,
     )], coupling=conv_coupling_with_stride)
-=======
-    )])
->>>>>>> c27c72c3
 
 
 # >>> TPU <<<
@@ -1583,11 +1543,7 @@
         compute_energy = 0.15, # per compute (pJ)
         cycles = 1,
         factors_constraints = {'N': 1}
-<<<<<<< HEAD
     )], coupling=gemm_coupling)
-=======
-    )])
->>>>>>> c27c72c3
 
 # SOLUTION GIVEN BY TIMELOOP EXHAUSTIVE:
 # Comp: maestro BLAS 6
@@ -1685,7 +1641,6 @@
         compute_energy = 0.15, # per compute (pJ)
         cycles = 1,
         factors_constraints = {'N': 1}
-<<<<<<< HEAD
     )], coupling=gemm_coupling)
 
 # SOLUTION GIVEN BY TIMELOOP:
@@ -1772,7 +1727,4 @@
         mesh = 1,
         compute_energy = 0.15, # per compute (pJ)
         cycles = 1,
-    )], coupling=conv_coupling)
-=======
-    )])
->>>>>>> c27c72c3
+    )], coupling=conv_coupling)