--- conflicted
+++ resolved
@@ -233,38 +233,23 @@
         for arch_name, current_arch in zip(["Gemmini", "Eyeriss", "Simba", "TPUv1"], [arch_gemmini, arch_eyeriss, arch_simba, arch_tpu] if supported_couplings[options["tryall"]] is gemm_coupling else [arch_gemmini_conv, arch_eyeriss_conv, arch_simba_conv, arch_tpu_conv]):
             for comp_name, current_comp in zip(supported_comp_groups[options["tryall"]].keys(), supported_comp_groups[options["tryall"]].values()):
                 current_arch_copy = copy.deepcopy(current_arch)
-<<<<<<< HEAD
                 printopt(f"Now running FactorFlow on arch: {arch_name} and comp: {comp_name}...")
                 if not current_arch_copy.fitConstraintsToComp(current_comp, comp_name):
-=======
-                print(f"Now running FactorFlow on arch: {arch_name} and comp: {comp_name}...")
-                if current_arch_copy.fitConstraintsToComp(current_comp, comp_name):
->>>>>>> c27c72c3
                     continue
                 edp, mops, energy, latency, utilization, end_time, _ = run_engine(current_arch_copy, current_comp, gemm_coupling, bias_read, verbose = False)
                 table.add_row([arch_name, comp_name, f"{edp:.3e}", f"{mops[0]+mops[1]:.0f}", f"{latency:.3e}", f"{energy:.3e}", f"{utilization:.3e}", f"{end_time:.3f}"] + extra_constant_columns_values)
         print(table)
     
     elif options["gen-tests"]:
-<<<<<<< HEAD
         arch.checkCouplingCompatibility(coupling, comp, verbose = not options["quiet"])
         arch.fitConstraintsToComp(comp, enforce = True)
         edp, mops, energy, latency, utilization, _, arch = run_engine(arch, comp, coupling, bias_read, verbose = not options["quiet"])
-=======
-        arch.fitConstraintsToComp(comp, enforce=True)
-        edp, mops, energy, latency, utilization, _, arch = run_engine(arch, comp, bias_read, verbose = True)
->>>>>>> c27c72c3
         from test import generateTestMOPs, generateTestLatency
         print("\nGenerated tests:")
         generateTestMOPs(arch)
         generateTestLatency(arch)
     
     else:
-<<<<<<< HEAD
         arch.checkCouplingCompatibility(coupling, comp, verbose = not options["quiet"])
         arch.fitConstraintsToComp(comp, enforce = True)
-        run_engine(arch, comp, coupling, bias_read, verbose = True)
-=======
-        arch.fitConstraintsToComp(comp, enforce=True)
-        run_engine(arch, comp, bias_read, verbose = True)
->>>>>>> c27c72c3
+        run_engine(arch, comp, coupling, bias_read, verbose = True)